# DIFF_USER_NLP
<<<<<<< HEAD
project "DIFF_USER" NLP Repository.
made TTS model and Chatbot model.
TTS : Single-Speaker Tacotron2 + hifi-gan vocoder
Chatbot : None
=======
- roject "DIFF_USER" NLP Repository.
- made TTS model and Chatbot model.
- TTS : Single-Speaker Tacotron2 + hifi-gan vocoder
- Chatbot : None
>>>>>>> cd574906

# Reference
- [BogiHsu/Tacotron2-PyTorch](https://github.com/BogiHsu/Tacotron2-PyTorch/tree/b1761fd7660e56adf39f3c8d02852fbaec1da2c5)
- [vocoder](https://huggingface.co/speechbrain/tts-hifigan-ljspeech)

# data
- [Korean Single Speaker Speech Dataset](https://www.kaggle.com/datasets/bryanpark/korean-single-speaker-speech-dataset?resource=download)<|MERGE_RESOLUTION|>--- conflicted
+++ resolved
@@ -1,15 +1,8 @@
 # DIFF_USER_NLP
-<<<<<<< HEAD
-project "DIFF_USER" NLP Repository.
-made TTS model and Chatbot model.
-TTS : Single-Speaker Tacotron2 + hifi-gan vocoder
-Chatbot : None
-=======
-- roject "DIFF_USER" NLP Repository.
+- project "DIFF_USER" NLP Repository.
 - made TTS model and Chatbot model.
 - TTS : Single-Speaker Tacotron2 + hifi-gan vocoder
 - Chatbot : None
->>>>>>> cd574906
 
 # Reference
 - [BogiHsu/Tacotron2-PyTorch](https://github.com/BogiHsu/Tacotron2-PyTorch/tree/b1761fd7660e56adf39f3c8d02852fbaec1da2c5)
